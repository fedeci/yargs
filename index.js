--- conflicted
+++ resolved
@@ -1,10 +1,6 @@
 var path = require('path');
-<<<<<<< HEAD
 var minimist = require('minimist');
-var wordwrap = require('wordwrap');
-=======
 var wordwrap = require('./lib/wordwrap');
->>>>>>> 66556882
 
 /*  Hack an instance of Argv with process.argv into Argv
     so people can do
