{
  "name": "yargs",
  "version": "17.6.1",
  "description": "yargs the modern, pirate-themed, successor to optimist.",
  "main": "./index.cjs",
  "exports": {
    "./package.json": "./package.json",
    ".": [
      {
        "import": "./index.mjs",
        "require": "./index.cjs"
      },
      "./index.cjs"
    ],
    "./helpers": {
      "import": "./helpers/helpers.mjs",
      "require": "./helpers/index.js"
    },
    "./browser": {
      "import": "./browser.mjs",
      "types": "./browser.d.ts"
    },
    "./yargs": [
      {
        "import": "./yargs.mjs",
        "require": "./yargs"
      },
      "./yargs"
    ]
  },
  "type": "module",
  "module": "./index.mjs",
  "contributors": [
    {
      "name": "Yargs Contributors",
      "url": "https://github.com/yargs/yargs/graphs/contributors"
    }
  ],
  "files": [
    "browser.mjs",
    "browser.d.ts",
    "index.cjs",
    "helpers/*.js",
    "helpers/*",
    "index.mjs",
    "yargs",
    "yargs.mjs",
    "build",
    "locales",
    "LICENSE",
    "lib/platform-shims/*.mjs",
    "!*.d.ts",
    "!**/*.d.ts"
  ],
  "dependencies": {
    "cliui": "^8.0.1",
    "escalade": "^3.1.1",
    "get-caller-file": "^2.0.5",
    "require-directory": "^2.1.1",
    "string-width": "^4.2.3",
    "y18n": "^5.0.5",
    "yargs-parser": "^21.1.1"
  },
  "devDependencies": {
    "@types/chai": "^4.2.11",
    "@types/mocha": "^9.0.0",
<<<<<<< HEAD
    "@types/node": "^16.11.4",
    "@withfig/autocomplete-types": "^1.17.1",
=======
    "@types/node": "^18.0.0",
>>>>>>> a6dfd0a8
    "c8": "^7.7.0",
    "chai": "^4.2.0",
    "chalk": "^4.0.0",
    "coveralls": "^3.0.9",
    "cpr": "^3.0.1",
    "cross-env": "^7.0.2",
    "cross-spawn": "^7.0.0",
    "eslint": "^7.23.0",
    "gts": "^3.0.0",
    "hashish": "0.0.4",
    "mocha": "^9.0.0",
    "rimraf": "^3.0.2",
    "rollup": "^2.23.0",
    "rollup-plugin-cleanup": "^3.1.1",
    "rollup-plugin-terser": "^7.0.2",
    "rollup-plugin-ts": "^2.0.4",
    "typescript": "^4.0.2",
    "which": "^2.0.0",
    "yargs-test-extends": "^1.0.1"
  },
  "scripts": {
    "fix": "gts fix && npm run fix:js",
    "fix:js": "eslint . --ext cjs --ext mjs --ext js --fix",
    "posttest": "npm run check",
    "test": "c8 mocha --enable-source-maps ./test/*.cjs --require ./test/before.cjs --timeout=12000 --check-leaks",
    "test:esm": "c8 mocha --enable-source-maps ./test/esm/*.mjs --check-leaks",
    "coverage": "c8 report --check-coverage",
    "prepare": "npm run compile",
    "pretest": "npm run compile -- -p tsconfig.test.json && cross-env NODE_ENV=test npm run build:cjs",
    "compile": "rimraf build && tsc",
    "postcompile": "npm run build:cjs",
    "build:cjs": "rollup -c rollup.config.cjs",
    "postbuild:cjs": "rimraf ./build/index.cjs.d.ts",
    "check": "gts lint && npm run check:js",
    "check:js": "eslint . --ext cjs --ext mjs --ext js",
    "clean": "gts clean"
  },
  "repository": {
    "type": "git",
    "url": "https://github.com/yargs/yargs.git"
  },
  "homepage": "https://yargs.js.org/",
  "keywords": [
    "argument",
    "args",
    "option",
    "parser",
    "parsing",
    "cli",
    "command"
  ],
  "license": "MIT",
  "engines": {
    "node": ">=12"
  }
}<|MERGE_RESOLUTION|>--- conflicted
+++ resolved
@@ -64,12 +64,7 @@
   "devDependencies": {
     "@types/chai": "^4.2.11",
     "@types/mocha": "^9.0.0",
-<<<<<<< HEAD
-    "@types/node": "^16.11.4",
     "@withfig/autocomplete-types": "^1.17.1",
-=======
-    "@types/node": "^18.0.0",
->>>>>>> a6dfd0a8
     "c8": "^7.7.0",
     "chai": "^4.2.0",
     "chalk": "^4.0.0",
