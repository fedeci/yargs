--- conflicted
+++ resolved
@@ -532,8 +532,7 @@
         ]);
     });
 
-<<<<<<< HEAD
-    it('should allow demand option with boolean flag', function () {
+   it('should allow demand option with boolean flag', function () {
         var r = checkUsage(function () {
             return yargs('-y 10 -z 20'.split(' '))
                 .usage('Usage: $0 -x NUM [-y NUM]')
@@ -557,7 +556,8 @@
         ]);
         r.logs.should.have.length(0);
         r.exit.should.be.ok;
-=======
+    });
+
     describe('help option', function () {
         it('should display usage', function () {
             var r = checkUsage(function () {
@@ -624,7 +624,6 @@
                 'Specify --help for available options'
             ]);
         });
->>>>>>> d0bf951d
     });
 
     it('should succeed when rebase', function () {
